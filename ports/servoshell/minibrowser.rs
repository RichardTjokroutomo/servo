--- conflicted
+++ resolved
@@ -76,12 +76,8 @@
             toolbar_height: Default::default(),
             widget_surface_fbo,
             last_update: Instant::now(),
-<<<<<<< HEAD
             last_mouse_position: None,
-            location: RefCell::new(String::default()),
-=======
             location: RefCell::new(initial_url.to_string()),
->>>>>>> f0b41623
             location_dirty: false.into(),
         }
     }
