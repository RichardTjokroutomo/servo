--- conflicted
+++ resolved
@@ -557,16 +557,12 @@
                 self.change_running_animations_state(pipeline_id, animation_state);
             },
 
-<<<<<<< HEAD
-            (CompositorMsg::CreateOrUpdateWebView(frame_tree), ShutdownState::NotShuttingDown) => {
+            CompositorMsg::CreateOrUpdateWebView(frame_tree) => {
                 self.set_frame_tree_for_webview(&frame_tree);
                 self.send_scroll_positions_to_layout_for_pipeline(&frame_tree.pipeline.id);
             },
 
-            (
-                CompositorMsg::RemoveWebView(top_level_browsing_context_id),
-                ShutdownState::NotShuttingDown,
-            ) => {
+            CompositorMsg::RemoveWebView(top_level_browsing_context_id) => {
                 self.remove_webview(top_level_browsing_context_id);
 
                 let painting_order = self.webviews.painting_order().map(|(&id, _)| id).collect();
@@ -576,17 +572,11 @@
                 }
             },
 
-            (
-                CompositorMsg::MoveResizeWebView(top_level_browsing_context_id, rect),
-                ShutdownState::NotShuttingDown,
-            ) => {
+            CompositorMsg::MoveResizeWebView(top_level_browsing_context_id, rect) => {
                 self.move_resize_webview(top_level_browsing_context_id, rect);
             },
 
-            (
-                CompositorMsg::ShowWebView(top_level_browsing_context_id),
-                ShutdownState::NotShuttingDown,
-            ) => {
+            CompositorMsg::ShowWebView(top_level_browsing_context_id) => {
                 self.webviews.show(top_level_browsing_context_id);
                 self.update_root_pipeline();
 
@@ -597,10 +587,7 @@
                 }
             },
 
-            (
-                CompositorMsg::HideWebView(top_level_browsing_context_id),
-                ShutdownState::NotShuttingDown,
-            ) => {
+            CompositorMsg::HideWebView(top_level_browsing_context_id) => {
                 self.webviews.hide(top_level_browsing_context_id);
                 self.update_root_pipeline();
 
@@ -611,10 +598,7 @@
                 }
             },
 
-            (
-                CompositorMsg::RaiseWebViewToTop(top_level_browsing_context_id),
-                ShutdownState::NotShuttingDown,
-            ) => {
+            CompositorMsg::RaiseWebViewToTop(top_level_browsing_context_id) => {
                 self.webviews.raise_to_top(top_level_browsing_context_id);
                 self.update_root_pipeline();
 
@@ -625,15 +609,7 @@
                 }
             },
 
-            (CompositorMsg::TouchEventProcessed(result), ShutdownState::NotShuttingDown) => {
-=======
-            CompositorMsg::SetFrameTree(frame_tree) => {
-                self.set_frame_tree(&frame_tree);
-                self.send_scroll_positions_to_layout_for_pipeline(&frame_tree.pipeline.id);
-            },
-
             CompositorMsg::TouchEventProcessed(result) => {
->>>>>>> 02a0cdd6
                 self.touch_handler.on_event_processed(result);
             },
 
